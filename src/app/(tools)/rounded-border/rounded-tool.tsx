--- conflicted
+++ resolved
@@ -1,12 +1,8 @@
 "use client";
 import { usePlausible } from "next-plausible";
 import { useMemo, useState } from "react";
-<<<<<<< HEAD
-import { ChangeEvent } from "react";
+import type { ChangeEvent } from "react";
 import { useLocalStorage } from "@/hooks/use-local-storage";
-=======
-import type { ChangeEvent } from "react";
->>>>>>> 891c2286
 import React from "react";
 
 type Radius = 2 | 4 | 8 | 16 | 32 | 64;
